--- conflicted
+++ resolved
@@ -141,13 +141,8 @@
 
                 # Compute the angular ewald offset
                 q_obs = s1_obs - s0
-<<<<<<< HEAD
                 qangle = np.sign(ewald_offset)*angle_between(q, q_obs)
-=======
-                rad = np.sign(ewald_offset) * np.arccos(np.dot(q, q_obs) / np.linalg.norm(q) / np.linalg.norm(q_obs))
-                qangle = np.rad2deg(rad)
->>>>>>> 1a1e089c
-
+                
                 record = {
                     "H": h,
                     "K": k,
